# coding=utf-8
# Copyright 2020 The Trax Authors.
#
# Licensed under the Apache License, Version 2.0 (the "License");
# you may not use this file except in compliance with the License.
# You may obtain a copy of the License at
#
#     http://www.apache.org/licenses/LICENSE-2.0
#
# Unless required by applicable law or agreed to in writing, software
# distributed under the License is distributed on an "AS IS" BASIS,
# WITHOUT WARRANTIES OR CONDITIONS OF ANY KIND, either express or implied.
# See the License for the specific language governing permissions and
# limitations under the License.

# Lint as: python3
"""Tests for Funnel-Transformer models."""

<<<<<<< HEAD
import numpy as np
import trax
=======
>>>>>>> d10f3a09
from absl.testing import absltest
from absl.testing import parameterized
import numpy as np

<<<<<<< HEAD
from trax import layers as tl, shapes
from trax.models.research.funnel_transformer import PoolLayer, \
  FunnelTransformerEncoder, \
  FunnelTransformer
=======
from trax import layers as tl
from trax import shapes
import trax.models.research.funnel_transformer as ft
>>>>>>> d10f3a09


class FunnelTransformerTest(parameterized.TestCase):

  def test_mean_pool(self):
    x = np.ones((1, 4, 1))
    x[0, :3, 0] = [5., 2., 4.]

    pooling = ft.PoolLayer(tl.AvgPool, (2,), (2,))
    y = pooling(x)

    self.assertEqual(y.shape, (1, 2, 1))
    self.assertEqual(y.tolist(), [[[5.], [3.]]])

  def test_mask_pool(self):
    x = np.array([1, 0, 0, 1], dtype=bool).reshape((1, 1, 1, 4))
    pooling_cls = ft.MaskPool((2,), (2,))
    y1 = pooling_cls(x)

    self.assertEqual(y1.shape, (1, 1, 1, 2))
    self.assertEqual(y1.squeeze().tolist(), [True, False])

    pooling_without_cls = ft.MaskPool((2,), (2,), separate_cls=False)
    y2 = pooling_without_cls(x)

    self.assertEqual(y2.shape, (1, 1, 1, 2))
    self.assertEqual(y2.squeeze().tolist(), [True, True])

  def test_upsampler(self):
    long = np.ones((1, 8, 1))
    short = np.ones((1, 2, 1))
    total_pool_size = long.shape[1] // short.shape[1]
    up_cls = ft._Upsampler(total_pool_size, separate_cls=True)
    up = ft._Upsampler(total_pool_size, separate_cls=False)

    y_cls = up_cls([short, long])
    y = up((short, long))
    self.assertEqual(y_cls.shape, long.shape)
    self.assertEqual(y.shape, long.shape)

    self.assertEqual(y_cls.squeeze().tolist(), 5*[2] + 3*[1])
    self.assertEqual(y.squeeze().tolist(), 8*[2])

  def test_funnel_block_forward_shape(self):
    n_even = 4
    d_model = 8

    x = np.ones((1, n_even, d_model), dtype=np.float)
    mask = np.ones((1, n_even), dtype=np.int32)

    masker = tl.PaddingMask()
    mask = masker(mask)

    block = tl.Serial(
        ft._FunnelBlock(d_model, 8, 2, 0.1, None, 'train', tl.Relu,
                        tl.AvgPool, (2,), (2,), separate_cls=True))

    xs = [x, mask]
    _, _ = block.init(shapes.signature(xs))

    y, _ = block(xs)

    self.assertEqual(y.shape, (1, n_even // 2, d_model))

  def test_funnel_transformer_encoder_forward_shape(self):
<<<<<<< HEAD
    n_classes = 4
    trax.fastmath.disable_jit()
    model = FunnelTransformerEncoder(3, n_classes, 16, 32)

    x = np.ones((2, 64), dtype=np.int32)
    _ = model.init(shapes.signature(x))
    y = model(x)

    self.assertEqual(y.shape, (2, n_classes))
=======
    n_classes = 5
    model = ft.FunnelTransformerEncoder(2, n_classes=n_classes, d_model=8,
                                        d_ff=8, encoder_segment_lengths=(1, 1),
                                        n_heads=2, max_len=8)

    batch_size = 2
    n_tokens = 4
    x = np.ones((batch_size, n_tokens), dtype=np.int32)
    _ = model.init(shapes.signature(x))
    y = model(x)

    self.assertEqual(y.shape, (batch_size, n_classes))
>>>>>>> d10f3a09

  def test_funnel_transformer_forward_shape(self):
    d_model = 8
    vocab_size = 7
    model = ft.FunnelTransformer(7, d_model=d_model, d_ff=8,
                                 encoder_segment_lengths=(1, 1),
                                 n_decoder_blocks=1, n_heads=2, max_len=8)

    batch_size = 2
    n_tokens = 4
    x = np.ones((batch_size, n_tokens), dtype=np.int32)
    _ = model.init(shapes.signature(x))
    y = model(x)

    self.assertEqual(y.shape, (batch_size, n_tokens, vocab_size))


if __name__ == '__main__':
  absltest.main()<|MERGE_RESOLUTION|>--- conflicted
+++ resolved
@@ -16,25 +16,13 @@
 # Lint as: python3
 """Tests for Funnel-Transformer models."""
 
-<<<<<<< HEAD
-import numpy as np
-import trax
-=======
->>>>>>> d10f3a09
 from absl.testing import absltest
 from absl.testing import parameterized
 import numpy as np
 
-<<<<<<< HEAD
-from trax import layers as tl, shapes
-from trax.models.research.funnel_transformer import PoolLayer, \
-  FunnelTransformerEncoder, \
-  FunnelTransformer
-=======
 from trax import layers as tl
 from trax import shapes
 import trax.models.research.funnel_transformer as ft
->>>>>>> d10f3a09
 
 
 class FunnelTransformerTest(parameterized.TestCase):
@@ -100,17 +88,6 @@
     self.assertEqual(y.shape, (1, n_even // 2, d_model))
 
   def test_funnel_transformer_encoder_forward_shape(self):
-<<<<<<< HEAD
-    n_classes = 4
-    trax.fastmath.disable_jit()
-    model = FunnelTransformerEncoder(3, n_classes, 16, 32)
-
-    x = np.ones((2, 64), dtype=np.int32)
-    _ = model.init(shapes.signature(x))
-    y = model(x)
-
-    self.assertEqual(y.shape, (2, n_classes))
-=======
     n_classes = 5
     model = ft.FunnelTransformerEncoder(2, n_classes=n_classes, d_model=8,
                                         d_ff=8, encoder_segment_lengths=(1, 1),
@@ -123,7 +100,6 @@
     y = model(x)
 
     self.assertEqual(y.shape, (batch_size, n_classes))
->>>>>>> d10f3a09
 
   def test_funnel_transformer_forward_shape(self):
     d_model = 8
