# coding=utf-8
# Copyright 2020 The Trax Authors.
#
# Licensed under the Apache License, Version 2.0 (the "License");
# you may not use this file except in compliance with the License.
# You may obtain a copy of the License at
#
#     http://www.apache.org/licenses/LICENSE-2.0
#
# Unless required by applicable law or agreed to in writing, software
# distributed under the License is distributed on an "AS IS" BASIS,
# WITHOUT WARRANTIES OR CONDITIONS OF ANY KIND, either express or implied.
# See the License for the specific language governing permissions and
# limitations under the License.

# Lint as: python3
"""Funnel Transformer model.

Funnel-Transformer: Filtering out Sequential Redundancy for Efficient
Language Processing https://arxiv.org/abs/2006.03236
"""
import functools

from trax import layers as tl
from trax.fastmath.ops import index_add
from trax.layers.assert_shape import assert_shape
from trax.models.transformer import _EncoderBlock
from trax.models.transformer import _FeedForwardBlock

from trax.layers.research.rel_attention import RelativeAttentionLayer, \
  ZeroPadding, RelativeAttentionLMLayer
from trax.layers import initializers as init
from trax.fastmath import numpy as jnp
from trax.layers import core


@assert_shape('bld->bSd')
def PoolLayer(pool_layer=tl.AvgPool,
              pool_size=(2,),
              strides=(2,),
              separate_cls=True):
  """Returns a pool layer for Funnel Transformer.

  Args:
    pool_layer: Type of pooling layer used for downsampling;
        should be `tl.AvgPool` or `tl.MaxPool`.
    pool_size: Shape of window that gets reduced to a single vector value.
        If the layer inputs are :math:`n`-dimensional arrays, then `pool_size`
        must be a tuple of length :math:`n-2`.
    strides: Offsets from the location of one window to the locations of
        neighboring windows along each axis. If specified, must be a tuple of
        the same length as `pool_size`. If None, then offsets of 1 along each
        window axis, :math:`(1, ..., 1)`, will be used.
    separate_cls: If `True`, pooling in funnel blocks is not applied to
          embeddings of the first token (`cls` from BERT paper).
  """
  if separate_cls:
    cls_selection = tl.Fn('select_cls_token', lambda x: x[:, :1, :])
    tokens_after_cls = tl.Fn('rest_tokens', lambda x: x[:, 1:, :])

    return tl.Serial(
        tl.Branch(
            cls_selection,
            tl.Serial(
                tokens_after_cls,
                pool_layer(pool_size, strides)
            )
        ),
        tl.Concatenate(axis=1)
    )
  else:
    return pool_layer(pool_size, strides)


@assert_shape('b11l->b11S')
def MaskPool(pool_size=(2,), strides=(2,), separate_cls=True):
  return tl.Serial(
      tl.Fn('reshape', lambda x: x.swapaxes(1, -1).squeeze(axis=-1)),
      PoolLayer(tl.MaxPool, pool_size, strides, separate_cls),
      tl.Fn('reshape_back', lambda x: x[..., None].swapaxes(1, -1))
  )


@assert_shape('bld->bd')
def SelectFirst():
  return tl.Fn('select_first', lambda x: x[:, 0, :])


def _Upsampler(total_pool_size, separate_cls):
  """Returns an upsampling layer for Funnel Transformer.

  Args:
    total_pool_size: The combined pool size of previously used funnel blocks.
    separate_cls: If `True`, pooling in funnel blocks is not applied to
          embeddings of the first token (`cls` from BERT paper).
  """

  def _Upsample(short, long):
    if separate_cls:
      upsampled_short = jnp.concatenate(
          (short[:, :1, :],
           short[:, 1:, :].repeat(total_pool_size, axis=1)),
          axis=1)
      return index_add(
          long,
          (slice(None),
           slice(None, upsampled_short.shape[1]),
           slice(None)),
          upsampled_short)
    else:
      upsampled_short = short.repeat(total_pool_size, axis=1)
      return long + upsampled_short

  return tl.Fn('Upsampler', _Upsample)


def _UpsamplerLM(shorten_factor, d_embedding):
  return tl.Serial(
      tl.Dense(shorten_factor * d_embedding),
      tl.Fn('ProlongBack', lambda x: jnp.reshape(  # Prolong back.
          x, (x.shape[0], x.shape[1] * shorten_factor, -1)), n_out=1),
  )


def _FunnelBlock(d_model, d_ff, n_heads,
                 dropout, dropout_shared_axes, mode, ff_activation,
                 pool_layer, pool_size, strides, separate_cls):
  """Internal funnel block. Returns a list of layers implementing it.

  The input is an activation tensor.

  Args:
    d_model: Final dimension of tensors at most points in the model, including
        the initial embedding output.
    d_ff: Size of special dense layer in the feed-forward part of each block.
    n_heads: Number of attention heads.
    dropout: Stochastic rate (probability) for dropping an activation value
        when applying dropout within a block.
    dropout_shared_axes: Tensor axes on which to share a dropout mask.
        Sharing along batch and sequence axes (`dropout_shared_axes=(0,1)`) is
        a useful way to save memory and apply consistent masks to activation
        vectors at different sequence positions.
    mode: If `'train'`, each block will include dropout; else, it will
        pass all values through unaltered.
    ff_activation: Type of activation function at the end of each block; must
        be an activation-type subclass of `Layer`.
    pool_layer: Type of pooling layer used for downsampling;
        should be `tl.AvgPool` or `tl.MaxPool`.
    pool_size: Shape of window that gets reduced to a single vector value.
        If the layer inputs are :math:`n`-dimensional arrays, then `pool_size`
        must be a tuple of length :math:`n-2`.
    strides: Offsets from the location of one window to the locations of
        neighboring windows along each axis. If specified, must be a tuple of
        the same length as `pool_size`. If None, then offsets of 1 along each
        window axis, :math:`(1, ..., 1)`, will be used.
    separate_cls: If `True`, pooling in funnel blocks is not applied to
          embeddings of the first token (`cls` from BERT paper).
  Returns:
      A list of layers that maps (activations, mask) to (activations', mask).
  """
  pooling = PoolLayer(pool_layer, pool_size, strides, separate_cls)
  mask_pooling = MaskPool(pool_size, strides, separate_cls)

  attention = tl.AttentionQKV(d_model, n_heads=n_heads, dropout=dropout,
                              mode=mode)
  hidden_dropout = tl.Dropout(
      rate=dropout, shared_axes=dropout_shared_axes, mode=mode)

  feed_forward = _FeedForwardBlock(
      d_model, d_ff, dropout, dropout_shared_axes, mode, ff_activation)

  return [  # h, mask
      tl.LayerNorm(),  # h, mask
      tl.Branch(pooling, None),  # h', h, mask
      tl.Residual(
          tl.Select([0, 1, 1, 2]),  # h', h, h, mask
          attention,  # attn, mask
          tl.Parallel(None, mask_pooling),  # attn, mask'
          hidden_dropout  # attn, mask'
      ),  # funnel_activations, mask'
      tl.Residual(
          feed_forward
      )
  ]


def FunnelTransformerEncoder(vocab_size,
                             n_classes=10,
                             d_model=512,
                             d_ff=2048,
                             encoder_segment_lengths=(2, 2, 2),
                             n_heads=8,
                             max_len=2048,
                             dropout=0.1,
                             dropout_shared_axes=None,
                             mode='train',
                             ff_activation=tl.Relu,
                             pool_layer=tl.AvgPool,
                             pool_size=(2,),
                             strides=(2,),
                             separate_cls=True):
  """Returns a Funnel Encoder.

  This model performs text categorization:

    - input: rank 2 tensor representing a batch of text strings via token IDs
      plus padding markers; shape is (batch_size, sequence_length). The tensor
      elements are integers in `range(vocab_size)`, and `0` values mark padding
      positions.

    - output: rank 2 tensor representing a batch of log-probability
      distributions over N categories; shape is (batch_size, `n_classes`).

  Args:
    vocab_size: Input vocabulary size -- each element of the input tensor
        should be an integer in `range(vocab_size)`. These integers typically
        represent token IDs from a vocabulary-based tokenizer.
    n_classes: Final dimension of the output tensors, representing N-way
        classification.
    d_model: Final dimension of tensors at most points in the model, including
        the initial embedding output.
    d_ff: Size of special dense layer in the feed-forward part of each encoder
        block.
    encoder_segment_lengths: Tuple, where each element denotes the number of
        transformer encoder blocks preceding a funnel transformer block.
        There is no funnel block after the last sequence of encoder blocks,
        therefore the total number of blocks in the model is equal to
        `sum(encoder_segment_lengths) + len(encoder_segment_lengths) - 1`.
    n_heads: Number of attention heads.
    max_len: Maximum symbol length for positional encoding.
    dropout: Stochastic rate (probability) for dropping an activation value
        when applying dropout within an encoder block.
    dropout_shared_axes: Tensor axes on which to share a dropout mask.
        Sharing along batch and sequence axes (`dropout_shared_axes=(0,1)`) is
        a useful way to save memory and apply consistent masks to activation
        vectors at different sequence positions.
    mode: If `'train'`, each encoder block will include dropout; else, it will
        pass all values through unaltered.
    ff_activation: Type of activation function at the end of each encoder
        block; must be an activation-type subclass of `Layer`.
    pool_layer: Type of pooling layer used for downsampling in each of the
        funnel blocks; should be `tl.AvgPool` or `tl.MaxPool`.
    pool_size: Shape of window that gets reduced to a single vector value.
        If the layer inputs are :math:`n`-dimensional arrays, then `pool_size`
        must be a tuple of length :math:`n-2`.
    strides: Offsets from the location of one window to the locations of
        neighboring windows along each axis. If specified, must be a tuple of
        the same length as `pool_size`. If None, then offsets of 1 along each
        window axis, :math:`(1, ..., 1)`, will be used.
    separate_cls: If `True`, pooling in funnel blocks is not applied to
        embeddings of the first token (`cls` from BERT paper) and only final
        embedding of this token is used for categorization - the rest are
        discarded. If `False`, each token from the beginning is pooled and
        all embeddings are averaged and mapped to output categories like in
        original `TransformerEncoder` model.
  Returns:
    A Transformer model that maps strings (conveyed via token IDs) to
    probability-like activations over a range of output classes.
  """
  assert encoder_segment_lengths

  positional_encoder = [
      tl.Embedding(vocab_size, d_model),
      tl.Dropout(rate=dropout, shared_axes=dropout_shared_axes, mode=mode),
      tl.PositionalEncoding(max_len=max_len)]

  encoder_blocks = []
  n_encoder_segments = len(encoder_segment_lengths)

  for i in range(n_encoder_segments):
    # Building i'th segment
    for _ in range(encoder_segment_lengths[i]):
      # Create segment_size encoder blocks
      encoder_blocks.append(
          _EncoderBlock(d_model, d_ff, n_heads, dropout, dropout_shared_axes,
                        mode, ff_activation))

    # If not last segment, add funnel block
    if i != n_encoder_segments - 1:
      encoder_blocks.append(
          _FunnelBlock(d_model, d_ff, n_heads, dropout,
                       dropout_shared_axes, mode,
                       ff_activation, pool_layer, pool_size,
                       strides, separate_cls))

  cls_pooling = SelectFirst() if separate_cls else tl.Mean(axis=1)

  # Assemble and return the model.
  return tl.Serial(  # toks
      # Encode.
      tl.Branch(
          positional_encoder, tl.PaddingMask()),  # vecs masks
      encoder_blocks,  # vecs masks
      tl.Select([0], n_in=2),  # vecs
      tl.LayerNorm(),  # vecs

      # Map to output categories.
      cls_pooling,  # cls
      tl.Dense(n_classes),  # cls
  )


def FunnelTransformer(vocab_size,
                      d_model=512,
                      d_ff=2048,
                      encoder_segment_lengths=(2, 2, 2),
                      n_decoder_blocks=2,
                      n_heads=8,
                      max_len=2048,
                      dropout=0.1,
                      dropout_shared_axes=None,
                      mode='train',
                      ff_activation=tl.Relu,
                      pool_layer=tl.AvgPool,
                      pool_size=(2,),
                      separate_cls=True):
  """Returns a Full Funnel Transformer, that can be used for example for BERT.

  This model outputs token-level categorical distributions over all vocab:

    - input: rank 2 tensor representing a batch of text strings via token IDs
      plus padding markers; shape is (batch_size, sequence_length). The tensor
      elements are integers in `range(vocab_size)`, and `0` values mark padding
      positions.

    - output: rank 3 tensor representing a batch of log-probability
      distributions over `vocab_size` categories for each token; shape is
      (batch_size, sequence_length, vocab_size).


  Args:
    vocab_size: Input vocabulary size -- each element of the input tensor
        should be an integer in `range(vocab_size)`. These integers typically
        represent token IDs from a vocabulary-based tokenizer.
    d_model: Final dimension of tensors at most points in the model, including
        the initial embedding output.
    d_ff: Size of special dense layer in the feed-forward part of each encoder
        block.
    encoder_segment_lengths: Tuple, where each element denotes the number of
        transformer encoder blocks preceding a funnel transformer block.
        There is no funnel block after the last sequence of encoder blocks,
        therefore the total number of blocks in the model is equal to
        `sum(encoder_segment_lengths) + len(encoder_segment_lengths) - 1`.
    n_decoder_blocks: Number of transformer blocks in the upsampling decoder.
    n_heads: Number of attention heads.
    max_len: Maximum symbol length for positional encoding.
    dropout: Stochastic rate (probability) for dropping an activation value
        when applying dropout within an encoder block.
    dropout_shared_axes: Tensor axes on which to share a dropout mask.
        Sharing along batch and sequence axes (`dropout_shared_axes=(0,1)`) is
        a useful way to save memory and apply consistent masks to activation
        vectors at different sequence positions.
    mode: If `'train'`, each encoder block will include dropout; else, it will
        pass all values through unaltered.
    ff_activation: Type of activation function at the end of each encoder
        block; must be an activation-type subclass of `Layer`.
    pool_layer: Type of pooling layer used for downsampling in each of the
        funnel blocks; should be `tl.AvgPool` or `tl.MaxPool`.
    pool_size: Shape of window that gets reduced to a single vector value.
        If the layer inputs are :math:`n`-dimensional arrays, then `pool_size`
        must be a tuple of length :math:`n-2`.
    separate_cls: If `True`, pooling in funnel blocks is not applied to
        embeddings of the first token (`cls` from BERT paper) and only final
        embedding of this token is used for categorization - the rest are
        discarded. If `False`, each token from the beginning is pooled and
        all embeddings are averaged and mapped to output categories like in
        original `TransformerEncoder` model.
  """
  assert encoder_segment_lengths

  positional_encoder = [
      tl.Embedding(vocab_size, d_model),
      tl.Dropout(rate=dropout, shared_axes=dropout_shared_axes, mode=mode),
      tl.PositionalEncoding(max_len=max_len)]

  n_encoder_segments = len(encoder_segment_lengths)

  encoder_blocks_before_first_pooling = [
      _EncoderBlock(d_model, d_ff, n_heads, dropout,
                    dropout_shared_axes, mode, ff_activation)
      for _ in range(encoder_segment_lengths[0])]
  encoder_blocks_from_first_pooling = []

  for i in range(1, n_encoder_segments):
    # Building i'th segment

    # Add funnel block between segments
    encoder_blocks_from_first_pooling.append(
        _FunnelBlock(d_model, d_ff, n_heads, dropout,
                     dropout_shared_axes, mode,
                     ff_activation, pool_layer,
                     pool_size=pool_size, strides=pool_size,
                     separate_cls=separate_cls))

    for _ in range(encoder_segment_lengths[i]):
      # Create segment_size encoder blocks
      encoder_blocks_from_first_pooling.append(
          _EncoderBlock(d_model, d_ff, n_heads, dropout,
                        dropout_shared_axes, mode, ff_activation))

  decoder_blocks = [_EncoderBlock(d_model, d_ff, n_heads, dropout,
                                  dropout_shared_axes, mode, ff_activation)
                    for _ in range(n_decoder_blocks)]

  total_pool_size = pool_size[0] ** (len(encoder_segment_lengths) - 1)

  # Assemble and return the model.
  return tl.Serial(  # toks
      tl.Branch(
          positional_encoder, tl.PaddingMask()),  # vecs masks
      encoder_blocks_before_first_pooling,  # vecs masks
      tl.Select([0, 1, 0, 1]),
      # vecs masks residual = vecs old_masks
      encoder_blocks_from_first_pooling,  # vecs masks residual masks
      tl.Select([0, 2, 3]),  # vecs residual masks
      tl.Parallel(
          # residual from first segment is taken before
          # normalization, so apply it now
          None, tl.LayerNorm(), None),  # vecs norm(residual) masks
      _Upsampler(total_pool_size, separate_cls),  # vecs masks
      decoder_blocks,
      tl.Select([0], n_in=2),  # vecs
      tl.LayerNorm(),
      tl.Dense(vocab_size),
  )


def get_rel_att_inputs(d_model, n_heads):
  # Global relative attentions bias initialization shared across the layers
  assert d_model % n_heads == 0 and d_model % 2 == 0
  d_head = d_model // n_heads

  bias_initializer = init.RandomNormalInitializer(1e-6)
  context_bias_layer = core.Weights(bias_initializer,
                                    shape=(1, n_heads, 1, d_head))
  location_bias_layer = core.Weights(bias_initializer,
                                     shape=(1, n_heads, 1, d_head))
  return context_bias_layer, location_bias_layer


def _RelativeDecoderBlock(d_model, d_ff, n_heads, dropout, dropout_shared_axes,
                          mode, ff_activation, separate_cls, context_bias_layer,
                          location_bias_layer, total_pooling):
  """Returns a list of layers that implements a Transformer encoder block.
  The input to the block is a pair, (activations, mask), where the mask was
  created from the original source tokens to prevent attending to the padding
  part of the input.
  Args:
    d_model: Final dimension of tensors at most points in the model, including
        the initial embedding output.
    d_ff: Size of special dense layer in the feed-forward part of each block.
    n_heads: Number of attention heads.
    dropout: Stochastic rate (probability) for dropping an activation value
        when applying dropout within a block.
    dropout_shared_axes: Tensor axes on which to share a dropout mask.
        Sharing along batch and sequence axes (`dropout_shared_axes=(0,1)`) is
        a useful way to save memory and apply consistent masks to activation
        vectors at different sequence positions.
    mode: If `'train'`, each block will include dropout; else, it will
        pass all values through unaltered.
    ff_activation: Type of activation function at the end of each block; must
        be an activation-type subclass of `Layer`.
    separate_cls: True/False if we separate_cls in calculations.
    context_bias_layer: Global context bias from Transformer XL's attention.
    location_bias_layer: Global location bias from Transformer XL's attention.
    total_pooling: The combined pool size of previously used funnel blocks.
  Returns:
    A list of layers that maps (activations, att_vecs, mask) to
                               (activations, att_vecs, mask).
  """
  attention = RelativeAttentionLMLayer(
      d_model, context_bias_layer, location_bias_layer, separate_cls,
      total_pooling, n_heads=n_heads, dropout=dropout, mode=mode)

  feed_forward = _FeedForwardBlock(
      d_model, d_ff, dropout, dropout_shared_axes, mode, ff_activation)

  dropout_ = tl.Dropout(
      rate=dropout, shared_axes=dropout_shared_axes, mode=mode)

  return [
      tl.Residual(  # vecs
          tl.LayerNorm(),
          tl.Select([0, 0, 0]),
          attention,
          dropout_,
      ),  # vecs
      tl.Residual(
          feed_forward
      ),  # vecs
  ]


def _FunnelRelativeDecoderBlock(shorten_factor, d_model, d_ff, n_heads,
                                dropout, dropout_shared_axes, mode,
                                ff_activation,
                                separate_cls, context_bias_layer,
                                location_bias_layer, total_pooling,
                                upsampling=False):
  """Returns a list of layers that implements a Transformer decoder block.

  The input is an activation tensor.

  Args:
    d_model: Final dimension of tensors at most points in the model, including
        the initial embedding output.
    d_ff: Size of special dense layer in the feed-forward part of each block.
    n_heads: Number of attention heads.
    dropout: Stochastic rate (probability) for dropping an activation value
        when applying dropout within a block.
    dropout_shared_axes: Tensor axes on which to share a dropout mask.
        Sharing along batch and sequence axes (`dropout_shared_axes=(0,1)`) is
        a useful way to save memory and apply consistent masks to activation
        vectors at different sequence positions.
    mode: If `'train'`, each block will include dropout; else, it will
        pass all values through unaltered.
    ff_activation: Type of activation function at the end of each block; must
        be an activation-type subclass of `Layer`.

  Returns:
    A list of layers that maps an activation tensor to an activation tensor.
  """
<<<<<<< HEAD
  if upsampling is True:
    funnel_upsampling_downsampling = tl.Serial(
        tl.Dense(shorten_factor * d_model),
        tl.Fn('ProlongBack', lambda x: jnp.reshape(  # Prolong back.
            x, (x.shape[0], x.shape[1] * shorten_factor, -1)), n_out=1),
    )
  else:
    funnel_upsampling_downsampling = tl.Serial(
        tl.Fn('Shorten', lambda x: jnp.reshape(  # Shorten -- move to depth.
            x, (x.shape[0], x.shape[1] // shorten_factor, -1)), n_out=1),
        tl.Dense(d_model)
    )
=======
  pooling = tl.Serial(
      tl.Fn('Shorten', lambda x: jnp.reshape(  # Shorten -- move to depth.
          x, (x.shape[0], x.shape[1] // shorten_factor, -1)), n_out=1),
      tl.Dense(d_model),
      tl.LayerNorm()
  )
>>>>>>> fa27a417

  attention = RelativeAttentionLMLayer(
      d_model, context_bias_layer, location_bias_layer, separate_cls,
      total_pooling, n_heads=n_heads, dropout=dropout, mode=mode)

  feed_forward = _FeedForwardBlock(
      d_model, d_ff, dropout, dropout_shared_axes, mode, ff_activation)

  dropout_ = tl.Dropout(
      rate=dropout, shared_axes=dropout_shared_axes, mode=mode)

  return [
      tl.Branch(funnel_upsampling_downsampling, None),  # h', h
      tl.Parallel(
          tl.LayerNorm(),
          tl.LayerNorm()
      ),
      tl.Residual(
          tl.Select([0, 1, 1]),  # h', h, h
          attention,
          dropout_,
      ),
      tl.Residual(
          feed_forward
      ),
  ]


<<<<<<< HEAD
=======
def CreateMask():
  def calculate_mask(queries, keys, values):
    batch_size = queries.shape[0]
    n_queries, n_keys = queries.shape[-2], keys.shape[-2]
    shorten_factor = n_keys // n_queries

    return _funnel_mask(batch_size, n_queries, n_keys, shorten_factor)

  def _funnel_mask(batch_size, n_queries, n_keys, shorten_factor):
    numpy_ = jnp if fastmath.is_backend(fastmath.Backend.JAX) else np

    mask = numpy_.tril(numpy_.ones((n_queries, n_queries), dtype=np.bool_))

    if n_queries != n_keys:
      mask = numpy_.repeat(mask, shorten_factor, axis=-1)
      mask = numpy_.pad(mask, ((0, 0), (0, n_keys - mask.shape[1])))

    return numpy_.repeat(mask[None, None, :, :], batch_size, axis=0)

  return cb.Branch(
      cb.Select([0]),
      cb.Select([1]),
      cb.Select([2]),
      cb.Fn('create mask layer', calculate_mask, n_out=1)
  )


>>>>>>> fa27a417
def FunnelTransformerLM(vocab_size,
                        d_model=512,
                        d_ff=2048,
                        vanilla_layers=(0, 1),
                        shorten_factors=(3,),
                        n_funnel_blocks=(6,),
                        use_conv=True,
                        separate_cls=False,
                        n_heads=8,
                        max_len=3072,
                        dropout=0.1,
                        dropout_shared_axes=None,
                        mode='train',
                        ff_activation=tl.Relu):
  """Returns a Transformer language model.

  This model performs autoregressive language modeling:

    - input: rank 2 tensor representing a batch of text strings via token IDs
      plus padding markers; shape is (batch_size, sequence_length). The tensor
      elements are integers in `range(vocab_size)`, and `0` values mark padding
      positions.

    - output: rank 3 tensor representing a batch of log-probability
      distributions for each sequence position over possible token IDs;
      shape is (batch_size, sequence_length, `vocab_size`).

  This model uses only the decoder part of the overall Transformer.

  Args:
    vocab_size: Input vocabulary size -- each element of the input tensor
        should be an integer in `range(vocab_size)`. These integers typically
        represent token IDs from a vocabulary-based tokenizer.
    d_model: Final dimension of tensors at most points in the model, including
        the initial embedding output.
    d_ff: Size of special dense layer in the feed-forward part of each encoder
        block.
    n_heads: Number of attention heads.
    max_len: Maximum symbol length for positional encoding.
    dropout: Stochastic rate (probability) for dropping an activation value
        when applying dropout within an encoder block.
    dropout_shared_axes: Tensor axes on which to share a dropout mask.
        Sharing along batch and sequence axes (`dropout_shared_axes=(0,1)`) is
        a useful way to save memory and apply consistent masks to activation
        vectors at different sequence positions.
    mode: If `'predict'`, use fast inference. If `'train'`, each encoder block
        will include dropout; else, it will pass all values through unaltered.
    ff_activation: Type of activation function at the end of each encoder
        block; must be an activation-type subclass of `Layer`.

  Returns:
    A Transformer language model as a layer that maps from a tensor of tokens
    to activations over a vocab set.
  """

  token_encoder = [
      tl.Embedding(vocab_size, d_model),
      tl.Dropout(rate=dropout, shared_axes=dropout_shared_axes, mode=mode)]

  context_bias_layer, location_bias_layer = get_rel_att_inputs(d_model, n_heads)

  n_pre_decoder_blocks, n_post_decoder_blocks = vanilla_layers

  def create_decoder_blocks(n_layers, total_pooling):
    if n_layers == 0:
      return []

    decoder_blocks = [
        # pylint: disable=g-complex-comprehension
        _RelativeDecoderBlock(d_model, d_ff, n_heads, dropout,
                              dropout_shared_axes, mode, ff_activation,
                              separate_cls, context_bias_layer,
                              location_bias_layer, total_pooling)
        for _ in range(n_layers)]
    ln = tl.LayerNorm()
    return decoder_blocks + [ln]

  total_pooling_acc = 1
  pre_decoder_blocks = create_decoder_blocks(n_pre_decoder_blocks,
                                             total_pooling_acc)
<<<<<<< HEAD
  total_shorten_factor = functools.reduce(lambda x, y: x * y, shorten_factors)
=======
  post_decoder_blocks = create_decoder_blocks(n_post_decoder_blocks,
                                              total_pooling_acc)
>>>>>>> fa27a417

  funnel_blocks = []

  for shorten_factor, block_len in zip(shorten_factors, n_funnel_blocks):
    funnel_blocks = funnel_blocks + [_FunnelRelativeDecoderBlock(
        shorten_factor, d_model, d_ff, n_heads, dropout,
        dropout_shared_axes, mode,
        ff_activation,
        separate_cls=separate_cls,
        context_bias_layer=context_bias_layer,
        location_bias_layer=location_bias_layer,
        total_pooling=total_pooling_acc,
        upsampling=False)]
    total_pooling_acc *= shorten_factor
    funnel_blocks = funnel_blocks + create_decoder_blocks(block_len,
                                                          total_pooling_acc)

  upsampling_layer = _FunnelRelativeDecoderBlock(
      total_shorten_factor, d_model, d_ff, n_heads, dropout,
      dropout_shared_axes, mode,
      ff_activation,
      separate_cls=separate_cls,
      context_bias_layer=context_bias_layer,
      location_bias_layer=location_bias_layer,
      total_pooling=total_pooling_acc,
      upsampling=True)

  conv_layer = tl.Serial(
<<<<<<< HEAD
      tl.LayerNorm(),
      tl.CausalConv(d_model, total_shorten_factor),
=======
      tl.CausalConv(d_model, shorten_factors[0]),
      tl.BatchNorm(axis=(0, 1)),
>>>>>>> fa27a417
      ff_activation()
  ) if use_conv else []

  post_decoder_blocks = create_decoder_blocks(n_post_decoder_blocks, 1)

  # Assemble and return the model.
  return tl.Serial(  # tokens (or chunked tuple of tokens)
      tl.ShiftRight(mode=mode),  # toks
      token_encoder,  # vecs
      pre_decoder_blocks,  # vecs
<<<<<<< HEAD
      tl.Residual(
          ZeroPadding(n_positions=total_shorten_factor - 1,
                      embedding_layer=token_encoder),
          funnel_blocks,
          tl.LayerNorm(),
          upsampling_layer,
      ),
=======
      tl.Dup(),
      tl.ShiftRight(n_positions=total_pooling_acc - 1),
      funnel_blocks,
      tl.Dropout(rate=dropout, shared_axes=[-2], mode=mode),  # pylint: disable=no-value-for-parameter
      _UpsamplerLM(total_pooling_acc, d_model),
      tl.LayerNorm(),
      tl.Concatenate(),
>>>>>>> fa27a417
      conv_layer,
      post_decoder_blocks,
      tl.LayerNorm(),
      tl.Dense(vocab_size),  # vecs
  )<|MERGE_RESOLUTION|>--- conflicted
+++ resolved
@@ -520,7 +520,6 @@
   Returns:
     A list of layers that maps an activation tensor to an activation tensor.
   """
-<<<<<<< HEAD
   if upsampling is True:
     funnel_upsampling_downsampling = tl.Serial(
         tl.Dense(shorten_factor * d_model),
@@ -533,14 +532,6 @@
             x, (x.shape[0], x.shape[1] // shorten_factor, -1)), n_out=1),
         tl.Dense(d_model)
     )
-=======
-  pooling = tl.Serial(
-      tl.Fn('Shorten', lambda x: jnp.reshape(  # Shorten -- move to depth.
-          x, (x.shape[0], x.shape[1] // shorten_factor, -1)), n_out=1),
-      tl.Dense(d_model),
-      tl.LayerNorm()
-  )
->>>>>>> fa27a417
 
   attention = RelativeAttentionLMLayer(
       d_model, context_bias_layer, location_bias_layer, separate_cls,
@@ -569,36 +560,6 @@
   ]
 
 
-<<<<<<< HEAD
-=======
-def CreateMask():
-  def calculate_mask(queries, keys, values):
-    batch_size = queries.shape[0]
-    n_queries, n_keys = queries.shape[-2], keys.shape[-2]
-    shorten_factor = n_keys // n_queries
-
-    return _funnel_mask(batch_size, n_queries, n_keys, shorten_factor)
-
-  def _funnel_mask(batch_size, n_queries, n_keys, shorten_factor):
-    numpy_ = jnp if fastmath.is_backend(fastmath.Backend.JAX) else np
-
-    mask = numpy_.tril(numpy_.ones((n_queries, n_queries), dtype=np.bool_))
-
-    if n_queries != n_keys:
-      mask = numpy_.repeat(mask, shorten_factor, axis=-1)
-      mask = numpy_.pad(mask, ((0, 0), (0, n_keys - mask.shape[1])))
-
-    return numpy_.repeat(mask[None, None, :, :], batch_size, axis=0)
-
-  return cb.Branch(
-      cb.Select([0]),
-      cb.Select([1]),
-      cb.Select([2]),
-      cb.Fn('create mask layer', calculate_mask, n_out=1)
-  )
-
-
->>>>>>> fa27a417
 def FunnelTransformerLM(vocab_size,
                         d_model=512,
                         d_ff=2048,
@@ -679,12 +640,8 @@
   total_pooling_acc = 1
   pre_decoder_blocks = create_decoder_blocks(n_pre_decoder_blocks,
                                              total_pooling_acc)
-<<<<<<< HEAD
+  
   total_shorten_factor = functools.reduce(lambda x, y: x * y, shorten_factors)
-=======
-  post_decoder_blocks = create_decoder_blocks(n_post_decoder_blocks,
-                                              total_pooling_acc)
->>>>>>> fa27a417
 
   funnel_blocks = []
 
@@ -713,13 +670,8 @@
       upsampling=True)
 
   conv_layer = tl.Serial(
-<<<<<<< HEAD
-      tl.LayerNorm(),
-      tl.CausalConv(d_model, total_shorten_factor),
-=======
       tl.CausalConv(d_model, shorten_factors[0]),
       tl.BatchNorm(axis=(0, 1)),
->>>>>>> fa27a417
       ff_activation()
   ) if use_conv else []
 
@@ -730,15 +682,6 @@
       tl.ShiftRight(mode=mode),  # toks
       token_encoder,  # vecs
       pre_decoder_blocks,  # vecs
-<<<<<<< HEAD
-      tl.Residual(
-          ZeroPadding(n_positions=total_shorten_factor - 1,
-                      embedding_layer=token_encoder),
-          funnel_blocks,
-          tl.LayerNorm(),
-          upsampling_layer,
-      ),
-=======
       tl.Dup(),
       tl.ShiftRight(n_positions=total_pooling_acc - 1),
       funnel_blocks,
@@ -746,7 +689,6 @@
       _UpsamplerLM(total_pooling_acc, d_model),
       tl.LayerNorm(),
       tl.Concatenate(),
->>>>>>> fa27a417
       conv_layer,
       post_decoder_blocks,
       tl.LayerNorm(),
