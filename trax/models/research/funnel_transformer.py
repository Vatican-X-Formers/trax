--- conflicted
+++ resolved
@@ -17,35 +17,18 @@
 """Funnel Transformer model.
 
 Funnel-Transformer: Filtering out Sequential Redundancy for Efficient
-<<<<<<< HEAD
-Language Processing https://arxiv.org/abs/2006.03236 """
-import numpy as np
-
-from trax import layers as tl
-from trax.layers.relattention import RelativeAttentionLayer
-from trax.layers import core
-from trax.layers import initializers as init
-from trax.layers import combinators as cb
-from trax.layers.assert_shape import assert_shape
-from trax.models.transformer import _FeedForwardBlock
-
-
-def _InternalMaxPool(arr):
-  shape = arr.shape
-  arr = arr.reshape((*shape[:-1], int(shape[-1] / 2), 2))
-  arr = arr.max(axis=-1, keepdims=False)
-  return arr
-=======
 Language Processing https://arxiv.org/abs/2006.03236
 """
+import numpy as np
+
 from trax import layers as tl
 from trax.fastmath import numpy as jnp
 from trax.fastmath.ops import index_add
 from trax.layers.assert_shape import assert_shape
-from trax.models.transformer import _EncoderBlock
+from trax.layers.relattention import RelativeAttentionLayer
 from trax.models.transformer import _FeedForwardBlock
->>>>>>> d10f3a09
-
+from trax.layers import initializers as init
+from trax.layers import core
 
 @assert_shape('bld->bSd')
 def PoolLayer(pool_layer=tl.AvgPool,
@@ -162,56 +145,32 @@
   Returns:
       A list of layers that maps (activations, mask) to (activations', mask).
   """
-<<<<<<< HEAD
+
+  pooling = PoolLayer(pool_layer, pool_size, strides, separate_cls)
+  mask_pooling = MaskPool(pool_size, strides, separate_cls)
+
   attention = RelativeAttentionLayer(
       d_feature=d_model, n_heads=n_heads, dropout=dropout, mode=mode)
-=======
-  pooling = PoolLayer(pool_layer, pool_size, strides, separate_cls)
-  mask_pooling = MaskPool(pool_size, strides, separate_cls)
-
-  attention = tl.AttentionQKV(d_model, n_heads=n_heads, dropout=dropout,
-                              mode=mode)
+
   hidden_dropout = tl.Dropout(
       rate=dropout, shared_axes=dropout_shared_axes, mode=mode)
 
->>>>>>> d10f3a09
   feed_forward = _FeedForwardBlock(
       d_model, d_ff, dropout, dropout_shared_axes, mode, ff_activation)
 
-<<<<<<< HEAD
-  return tl.Serial(  # vecs, pos_emb, biases, masks
-      tl.Branch(pooling, None, None),  # h', h, h, pos_emb, biases, masks
-      tl.Dup(),  # h', h', h, h, pos_emb, biases, masks
-      tl.Parallel(
-          None,
-          attention
-      ),  # h', attention(...), pos_emb, biases, masks
-      tl.Add(),  # h'+attention(...), pos_emb, biases, masks
-      tl.LayerNorm(),  # funnel_activations, pos_emb, biases, masks
-      tl.Parallel(
-          None,
-          None,
-          None,
-          tl.Fn('max pool experiment',
-                _InternalMaxPool),
-      ),  # funnel_activations, pos_emb, biases, mask'
-      feed_forward
-  )
-=======
-  return [                                          # h, mask
-      tl.LayerNorm(),                               # h, mask
-      tl.Branch(pooling, None),                     # h', h, mask
+  return [                                          # h, pos_emb, bias, mask
+      tl.LayerNorm(),                               # h, pos_emb, bias, mask
+      tl.Branch(pooling, None),                     # h', h, pos_emb, bias, mask
       tl.Residual(
-          tl.Select([0, 1, 1, 2]),                  # h', h, h, mask
-          attention,                                # attn, mask
-          tl.Parallel(None, mask_pooling),          # attn, mask'
-          hidden_dropout                            # attn, mask'
-      ),                                            # funnel_activations, mask'
+          tl.Select([0, 1, 1, 2, 3, 4]),                  # h', h, h, pos_emb, bias, mask
+          attention,                                # attn, pos_emb, bias, mask
+          tl.Parallel(None, None, None, mask_pooling),    # attn, pos_emb, bias, mask'
+          hidden_dropout                            # attn, pos_emb, bias, mask'
+      ),                                            # funnel_activations, pos_emb, bias, mask'
       tl.Residual(
           feed_forward
       )
   ]
->>>>>>> d10f3a09
 
 
 def _RelativeEncoderBlock(d_model, d_ff, n_heads,
@@ -254,7 +213,7 @@
   return [
       tl.Residual( # vecs, pos_emb, biases, masks
           tl.LayerNorm(),
-          cb.Select([0, 0, 0]),
+          tl.Select([0, 0, 0]),
           attention,
           dropout_,
       ), # vecs, pos_emb, biases, masks
@@ -339,13 +298,10 @@
     A Transformer model that maps strings (conveyed via token IDs) to
     probability-like activations over a range of output classes.
   """
-<<<<<<< HEAD
-  embedding_encoder = [
-=======
+
   assert encoder_segment_lengths
 
   positional_encoder = [
->>>>>>> d10f3a09
       tl.Embedding(vocab_size, d_model),
       tl.Dropout(rate=dropout, shared_axes=dropout_shared_axes, mode=mode)]
 
@@ -371,31 +327,13 @@
 
   cls_pooling = SelectFirst() if separate_cls else tl.Mean(axis=1)
 
-<<<<<<< HEAD
   # Global relative attentions bias initialization, layer sharing
   assert d_model % n_heads == 0 and d_model % 2 == 0
   d_head = d_model // n_heads
-=======
-  # Assemble and return the model.
-  return tl.Serial(                               # toks
-      # Encode.
-      tl.Branch(
-          positional_encoder, tl.PaddingMask()),  # vecs masks
-      encoder_blocks,                             # vecs masks
-      tl.Select([0], n_in=2),                     # vecs
-      tl.LayerNorm(),                             # vecs
-
-      # Map to output categories.
-      cls_pooling,                                # cls
-      tl.Dense(n_classes),                        # cls
-      tl.LogSoftmax(),                            # cls
-  )
->>>>>>> d10f3a09
 
   def PrepareAttentionInputs():
     """Layer that prepares additional global biases for relative attention."""
 
-<<<<<<< HEAD
     def F(input_tokens):
       seq_len = input_tokens.shape[-1]
       inv_freq = 1 / (10000 ** (np.arange(0.0, d_model, 2.0) / d_model))
@@ -419,7 +357,7 @@
   return tl.Serial(  # toks
       # Encode.
       tl.Branch(
-          embedding_encoder,
+          positional_encoder,
           PrepareAttentionInputs(),
           tl.PaddingMask()),  # vecs, pos_emb, biases, masks
       encoder_blocks,  # vecs, pos_emb, biases, masks
@@ -427,14 +365,11 @@
       tl.LayerNorm(),  # vecs
 
       # Map to output categories.
-      tl.Mean(axis=1),  # vecs
-      tl.Dense(n_classes),  # vecs
-      tl.LogSoftmax(),  # vecs
+      cls_pooling,  # cls
+      tl.Dense(n_classes),  # cls
+      tl.LogSoftmax(),  # cls
   )
 
-
-=======
->>>>>>> d10f3a09
 def FunnelTransformer(vocab_size,
                       d_model=512,
                       d_ff=2048,
@@ -503,7 +438,7 @@
   """
   assert encoder_segment_lengths
 
-  embedding_encoder = [
+  positional_encoder = [
       tl.Embedding(vocab_size, d_model),
       tl.Dropout(rate=dropout, shared_axes=dropout_shared_axes, mode=mode)]
 
@@ -542,17 +477,6 @@
   # Assemble and return the model.
   return tl.Serial(  # toks
       tl.Branch(
-<<<<<<< HEAD
-          embedding_encoder, tl.PaddingMask()),  # vecs masks
-      encoder_blocks_before_first_pooling,  # vecs masks
-      tl.Select([0, 1, 0]),  # vecs masks residual = vecs
-      encoder_blocks_from_first_pooling,  # vecs masks residual
-      tl.Parallel(
-          # residual from first segment is taken before
-          # normalization, so apply it now
-          None, None, tl.LayerNorm()),  # vecs masks norm(residual)
-      _Upsampler(),  # vecs masks
-=======
           positional_encoder, tl.PaddingMask()),  # vecs masks
       encoder_blocks_before_first_pooling,        # vecs masks
       tl.Select([0, 1, 0, 1]),
@@ -564,7 +488,6 @@
           # normalization, so apply it now
           None, tl.LayerNorm(), None),            # vecs norm(residual) masks
       _Upsampler(total_pool_size, separate_cls),  # vecs masks
->>>>>>> d10f3a09
       decoder_blocks,
       tl.Select([0], n_in=2),  # vecs
       tl.LayerNorm(),
