# coding=utf-8
# Copyright 2020 The Trax Authors.
#
# Licensed under the Apache License, Version 2.0 (the "License");
# you may not use this file except in compliance with the License.
# You may obtain a copy of the License at
#
#     http://www.apache.org/licenses/LICENSE-2.0
#
# Unless required by applicable law or agreed to in writing, software
# distributed under the License is distributed on an "AS IS" BASIS,
# WITHOUT WARRANTIES OR CONDITIONS OF ANY KIND, either express or implied.
# See the License for the specific language governing permissions and
# limitations under the License.

# Lint as: python3
"""Combinators for composing layers."""

from trax import fastmath
from trax.fastmath import numpy as jnp
from trax.layers import base
from trax.layers.base import Fn
from trax.shapes import ShapeDtype


class Serial(base.Layer):
  """Combinator that applies layers serially (by function composition).

  This combinator is commonly used to construct deep networks, e.g., like this::

      mlp = tl.Serial(
        tl.Dense(128),
        tl.Relu(),
        tl.Dense(10),
        tl.LogSoftmax()
      )

  A Serial combinator uses stack semantics to manage data for its sublayers.
  Each sublayer sees only the inputs it needs and returns only the outputs it
  has generated. The sublayers interact via the data stack. For instance, a
  sublayer k, following sublayer j, gets called with the data stack in the
  state left after layer j has applied. The Serial combinator then:

    - takes n_in items off the top of the stack (n_in = k.n_in) and calls
      layer k, passing those items as arguments; and

    - takes layer k's n_out return values (n_out = k.n_out) and pushes
      them onto the data stack.

  A Serial instance with no sublayers acts as a special-case (but useful)
  1-input 1-output no-op.
  """

  def __init__(self, *sublayers, name=None, sublayers_to_print=None):
    super().__init__(
        name=name, sublayers_to_print=sublayers_to_print)

    sublayers = _ensure_flat(sublayers)
    self._sublayers = sublayers
    self._n_layers = len(sublayers)

    if sublayers:
      self._n_in, self._n_out = self._n_inputs_n_outputs(sublayers)
      self._weights = tuple(None for l in sublayers)
      self._state = tuple(None for l in sublayers)

  def forward(self, xs):
    """Executes this layer as part of a forward pass through the model."""
    self._validate_forward_inputs(xs)
    if not self.sublayers:  # No-op: outputs = inputs
      return xs

    state, weights = self.state, self.weights
    rngs = _split_rngs(self.rng, self._n_layers)
    stack = xs
    new_state = []
    n_layers = self._n_layers
    if len(weights) != n_layers:
      raise ValueError(
          f'Number of weight elements ({len(weights)}) does not equal '
          f'number of sublayers ({n_layers}).')
    if len(state) != n_layers:
      raise ValueError(
          f'Number of state elements ({len(state)}) does not equal '
          f'number of sublayers ({n_layers}).')

    for layer, w, s, rng in zip(self.sublayers, weights, state, rngs):
      inputs = inputs_from_stack(stack, layer.n_in)
      outputs, s = layer.pure_fn(inputs, w, s, rng, use_cache=True)
      stack = outputs_onto_stack(outputs, stack, layer.n_in)
      new_state.append(s)
    self.state = new_state
    return stack

  # pylint: disable=protected-access
  def init_weights_and_state(self, input_signature):
    """Initializes weights and state for inputs with the given signature."""
    weights = []
    states = []
    # In the code below, stack, inputs, and outputs are abstract (shapes and
    # dtypes), but weights and states are non-abstract actual values.
    stack = input_signature
    for sublayer in self.sublayers:
      inputs = inputs_from_stack(stack, sublayer.n_in)
      weights_or_cache_marker, state_or_cache_marker = (
          sublayer.init(inputs, use_cache=True))
      outputs, _ = sublayer._forward_abstract(inputs)
      stack = outputs_onto_stack(outputs, stack, sublayer.n_in)

      weights.append(weights_or_cache_marker)
      states.append(state_or_cache_marker)
    self.state = states
    self.weights = weights
  # pylint: enable=protected-access

  def _n_inputs_n_outputs(self, layers):
    del self
    running_max = 0
    running_total = 0
    for layer in layers:
      running_total += layer.n_in
      running_max = max(running_max, running_total)
      running_total -= layer.n_out
    return running_max, (running_max - running_total)

  def _validate_forward_inputs(self, xs):
    if not isinstance(xs, (tuple, list)) and self._n_in != 1:
      raise TypeError(f'Serial.forward input must be a tuple or list; '
                      f'instead got {type(xs)}.')
      # TODO(jonni): Include full xs (or shape) in error message?
    len_xs = 1 if isinstance(xs, jnp.ndarray) else len(xs)
    if len_xs < self.n_in:
      raise ValueError(
          f'Number of inputs ({len(xs)}) to Serial.forward less than n_in '
          f'({self.n_in}).')


class Parallel(base.Layer):
  """Combinator that applies a list of layers in parallel to its inputs.

  Layers in the list apply to successive spans of inputs, where the spans are
  determined how many inputs each layer takes. The resulting output is the
  (flattened) concatenation of the respective layer outputs.

  For example, suppose one has three layers:

    - F: 1 input, 1 output
    - G: 3 inputs, 1 output
    - H: 2 inputs, 2 outputs (h1, h2)

  Then Parallel(F, G, H) will take 6 inputs and give 4 outputs:

    - inputs: a, b, c, d, e, f
<<<<<<< HEAD
    - outputs: F(a), G(b, c, d), h1, h2     where h1, h2 = H(a, b)
=======
    - outputs: F(a), G(b, c, d), h1, h2     where h1, h2 = H(e, f)
>>>>>>> 7aa3e849

  As an important special case, a None argument to Parallel acts as if it takes
  one argument, which it leaves unchanged. (It acts as a one-arg no-op.) For
  example:

    Parallel(None, F)

  creates a layer that passes its first input unchanged and applies F to the
  following input(s).
  """

  def __init__(self, *sublayers, name=None):
    """The constructor.

    Args:
      *sublayers: A list of sublayers.
      name: Descriptive name for this layer.

    Returns:
      A new layer in which each of the given sublayers applies to its
      corresponding span of elements in the dataflow stack.
    """
    super().__init__(name=name)
    sublayers = self._validate(sublayers)
    self._n_layers = len(sublayers)
    self._sublayers = sublayers
    self._n_in = sum(l.n_in for l in sublayers)
    self._n_out = sum(l.n_out for l in sublayers)
    self._weights = tuple(None for l in sublayers)
    self._state = tuple(None for l in sublayers)

  def forward(self, inputs):
    """Executes this layer as part of a forward pass through the model."""
    n_layers, layers = self._n_layers, self.sublayers
    sublayer_inputs = self._allot_to_sublayers(inputs)
    state, weights = self.state, self.weights
    rngs = _split_rngs(self.rng, n_layers)
    if len(sublayer_inputs) != n_layers:
      raise ValueError(
          f'Number of inputs for sublayers ({len(sublayer_inputs)}) does not equal '
          f'number of sublayers ({n_layers}).')
    if len(weights) != n_layers:
      raise ValueError(
          f'Number of weight elements ({len(weights)}) does not equal '
          f'number of sublayers ({n_layers}).')
    if len(state) != n_layers:
      raise ValueError(
          f'Number of state elements ({len(state)}) does not equal '
          f'number of sublayers ({n_layers}).')
    if len(rngs) != n_layers:
      raise ValueError(
          f'Number of rngs ({len(rngs)}) does not equal '
          f'number of sublayers ({n_layers}).')
    outputs = []
    new_state = []
    for layer, x, w, s, r in zip(layers, sublayer_inputs, weights, state, rngs):
      # Note that zip silently truncates its result if lengths don't match.
      sub_outputs, sub_state = layer.pure_fn(x, w, s, r, use_cache=True)
      if layer.n_out == 1:
        outputs.append(sub_outputs)
      else:
        outputs.extend(sub_outputs)
      new_state.append(sub_state)
    output = outputs[0] if self.n_out == 1 else tuple(outputs)
    self.state = tuple(new_state)
    return output

  def init_weights_and_state(self, input_signature):
    """Initializes weights and state for inputs with the given signature."""
    sublayer_signatures = self._allot_to_sublayers(input_signature)
    inits = [layer.init(signature, use_cache=True)
             for layer, signature
             in zip(self.sublayers, sublayer_signatures)]
    if inits:
      weights, state = tuple(zip(*inits))
      self.state = state
      self.weights = weights

  def _validate(self, layers):
    if not layers or len(layers) < 2:
      raise ValueError(
          f'layers ({layers}) must be a list with at least two elements')
    layers = list(layers)  # Ensure we can modify layers.
    for i, obj in enumerate(layers):
      if obj is None or obj == []:  # pylint: disable=g-explicit-bool-comparison
        layers[i] = Serial(None)
      elif isinstance(obj, (list, tuple)):
        layers[i] = Serial(obj)
      else:
        if not isinstance(obj, base.Layer):
          raise ValueError(
              f'Found nonlayer object ({obj}) in layers list: [{layers}]')
      if layers[i].n_in == 0:
        raise ValueError(
            f'Sublayer with n_in = 0 not allowed in Parallel: {layers[i]}')
    return layers

  def _allot_to_sublayers(self, inputs):
    """Divides Parallel's inputs for use by the sublayers.

    Args:
      inputs: Tuple of ndarrays or ShapeDtype instances.

    Returns:
      A tuple that partitions this layer's inputs among its sublayers.
      Sublayers that take one argument get that argument directly. All other
      sublayers get a tuple of items.
    """
    start, end = 0, 0
    sub_inputs = []
    for layer in self.sublayers:
      n_in = layer.n_in
      end = start + n_in
      if n_in == 1:
        sub_inputs.append(inputs[start])
      else:
        sub_inputs.append(inputs[start:end])
      start = end
    return tuple(sub_inputs)


class Concatenate(base.Layer):
  """Concatenates a number of tensors into a single tensor.

  For example::

      x = np.array([1, 2])
      y = np.array([3, 4])
      z = np.array([5, 6])
      concat3 = tl.Concatenate(n_items=3)
      z = concat3((x, y, z))  # z = [1, 2, 3, 4, 5, 6]

  Use the `axis` argument to specify on which axis to concatenate the tensors.
  By default it's the last axis, `axis=-1`, and `n_items=2`.
  """

  def __init__(self, n_items=2, axis=-1):
    name = 'Concatenate' if axis == -1 else f'Concatenate_axis{axis}'
    super().__init__(n_in=n_items, name=name)
    self._n_items = n_items
    self._axis = axis

  def forward(self, xs):
    """Executes this layer as part of a forward pass through the model."""
    return jnp.concatenate(xs, self._axis)


class Split(base.Layer):
  """Splits the input into n items along an axis."""

  def __init__(self, n_items=2, axis=-1):
    super().__init__(n_out=n_items)
    self._n_items = n_items
    self._axis = axis

  def forward(self, inputs):
    """Executes this layer as part of a forward pass through the model."""
    return tuple(jnp.split(inputs, self._n_items, self._axis))


def _scan(f, xs, init_value, axis=0, remat=False):
  """Scans the f over the given axis of xs.

  In pseudo-python, the scan function would look as follows:

  def scan(f, xs, init_value, axis):
    xs  = [xs[..., i, ...] for i in range(xs.shape[axis])]
    cur_value = init_value
    ys = []
    for x in xs:
      y, cur_value = f(x, cur_value)
      ys.append(y)
    return np.stack(ys, axis), cur_value

  Args:
    f: function (x, carry) -> (y, new_carry)
    xs: tensor, x will be xs slices on axis
    init_value: tensor, initial value of the carry-over
    axis: int, the axis on which to slice xs
    remat: whether to re-materialize f

  Returns:
    A pair (ys, last_value) as described above.
  """
  def swapaxes(x):
    transposed_axes = list(range(len(x.shape)))
    transposed_axes[axis] = 0
    transposed_axes[0] = axis
    return jnp.transpose(x, axes=transposed_axes)
  if axis != 0:
    xs = fastmath.nested_map(swapaxes, xs)
  def transposed_f(c, x):
    y, d = f(x, c)
    return d, y
  if remat:
    transposed_f = fastmath.remat(transposed_f)
  last_value, ys = fastmath.scan(transposed_f, init_value, xs)
  if axis != 0:
    ys = fastmath.nested_map(swapaxes, ys)
  return ys, last_value


class Scan(base.Layer):
  """Applies a layer progressively/cumulatively to an axis-derived sequence.

  Conceptually, this is a function from a list to a same-length list of partial
  (cumulative) results. For instance, a list of values (`[1, 2, 3, 4, 5]`) can
  transform to a list of cumulative sums (`[1, 3, 6, 10, 15]`). Functions for
  the same concept are called `scan` in Scala, `scanl` in Haskell, and
  `accumulate*` in Factor.

  In more detail, we assume the layer takes a tuple of inputs of the following
  form:

    (input1, ..., inputN, carry1, ..., carryM)

  and returns:

    (output1, ..., outputK, new_carry1, ..., new_carryM)

  The scanned version applies the layer iteratively to a tensor treating values
  at the given axis as if they were a list. For example, to calculate all
  sums of prefixes of a tensor, we can do this::

    def add(x, carry):
      def f(input, carry):
        res = input + carry
        return res, res  # output and carry are the same
      return tl.Fn('add', f, n_out=2)

    Scan(add)([1, 2, 3], 0) = [1, 3, 6], 6
  """

  def __init__(self, layer, axis=0, n_carry=1, remat=False):
    super().__init__(n_in=layer.n_in, n_out=layer.n_out)
    self._sublayers = [layer]
    self._n_carry = n_carry
    self._axis = axis
    self._remat = remat
    self._weights = (None,)
    self._state = (None,)

  @property
  def sublayer(self):
    """Returns the unique sublayer managed by this layer."""
    return self._sublayers[0]

  def forward(self, inputs):
    """Executes this layer as part of a forward pass through the model."""
    weights = self.weights[0]
    if isinstance(inputs, list):
      inputs = tuple(inputs)  # so that inputs structure matches outputs
    n_carry = self._n_carry
    def scannable_fn(x, carry_and_state):  # pylint: disable=invalid-name
      carry, state, i = carry_and_state
      x_and_carry = x + carry if n_carry > 0 else x
      rng = fastmath.random.fold_in(self.rng, i)
      res, new_state = self.sublayer.pure_fn(
          x_and_carry, weights, state, rng, use_cache=True)
      if n_carry > 0:
        return (res[:-n_carry], (res[-n_carry:], new_state, i+1))
      else:
        return (res, ([], new_state, i+1))

    if n_carry > 0:
      xs = inputs[:-n_carry]  # Split input stack into inputs and carry.
      init = (inputs[-n_carry:], self.state[0], jnp.array(0, dtype=jnp.int32))
    else:
      xs, init = inputs, ([], self.state[0], jnp.array(0, dtype=jnp.int32))
    ys, (carry, new_state, _) = _scan(scannable_fn, xs, init,
                                      axis=self._axis, remat=self._remat)
    res = ys + carry if n_carry > 0 else ys
    self.state = (new_state,)
    return res  # Put outputs and carry back on stack.

  def init_weights_and_state(self, input_signature):
    """Initializes weights and state for inputs with the given signature."""
    n_carry = self._n_carry
    if n_carry == 0:
      if isinstance(input_signature, (list, tuple)):
        layer_sig = [ShapeDtype(_shape_without_axis(x, self._axis), x.dtype)
                     for x in input_signature]
        layer_sig = tuple(layer_sig)
      else:
        layer_sig = ShapeDtype(_shape_without_axis(input_signature, self._axis),
                               input_signature.dtype)
      weights, state = self.sublayer.init(layer_sig)
      self.state = (state,)
      self.weights = (weights,)
    else:
      xs = input_signature[:-n_carry]
      init = input_signature[-n_carry:]
      xs_slices = [ShapeDtype(_shape_without_axis(x, self._axis), x.dtype)
                   for x in xs]
      layer_signature = tuple(xs_slices + list(init))
      weights, state = self.sublayer.init(layer_signature, use_cache=True)
      self.state = (state,)
      self.weights = (weights,)


class Cond(base.Layer):
  """Applies layers conditionally.

  For parameters `cond`, `true`, and `false` runs the equivalent of `true(y)
  if cond(x) else false(y)`, where `x` is `cond.n_in` elements from front of the
  stack and `y` is the rest of the stack.
  Exactly one of `true` and `false` functions is executed, so it can be used to
  conditionally run long computations. The state of non-executed function is not
  updated. Note that different branches may be executed on different devices
  if `cond` returns different values on them.
  By default 'false' function is an identity.

  `cond` must return exactly one element: a Boolean value.
  `true` and `false` must have the same n_in, and the same n_out.
  """

  def __init__(self, cond, true, false=None, name=None):
    super(Cond, self).__init__(name=name)

    if false is None:
      self._identity_false_fun = True
      # We don't need this function, but it will be useful for checking if
      # 'true' has proper n_in/n_out.
      false = Serial()
      self._false = false
    else:
      self._identity_false_fun = False
      self._false = false

    sublayers = [cond, true, false]
    self._sublayers = sublayers
    self._n_layers = len(sublayers)
    self._cond = cond
    self._true = true

    if cond.n_out != 1:
      raise ValueError(
          'cond.n_out must be 1: cond:{}->{}'.format(cond.n_in, cond.n_out))
    if true.n_in != false.n_in:
      raise ValueError(
          'true.n_in and false.n_in must be equal: true:{}->{} ; false:{}->{}'
          .format(true.n_in, true.n_out, false.n_in, false.n_out))
    if true.n_out != false.n_out:
      raise ValueError(
          'true.n_out and false.n_out must be equal: true:{}->{} ; false:{}->{}'
          .format(true.n_in, true.n_out, false.n_in, false.n_out))

    self._n_in = cond.n_in + true.n_in
    self._n_out = true.n_out
    self._weights = tuple(None for l in sublayers)
    self._state = tuple(None for l in sublayers)

  # pylint: disable=protected-access
  def init_weights_and_state(self, input_signature):
    """Initializes weights and state for inputs with the given signature."""
    weights = []
    states = []
    # In the code below, stack, inputs, and outputs are abstract (shapes and
    # dtypes), but weights and states are non-abstract actual values.
    stack = _make_tuple(input_signature)

    # Inputs/outputs of `cond`.
    inputs = inputs_from_stack(stack, self._cond.n_in)
    weights_or_cache_marker, state_or_cache_marker = (
        self._cond.init(inputs, use_cache=True))
    weights.append(weights_or_cache_marker)
    states.append(state_or_cache_marker)
    self._cond._forward_abstract(inputs)
    stack = _make_tuple(outputs_onto_stack([], stack, self._cond.n_in))

    # Inputs/outputs of `true` and `false`.
    for sublayer in [self._true, self._false]:
      inputs = inputs_from_stack(stack, sublayer.n_in)
      weights_or_cache_marker, state_or_cache_marker = (
          sublayer.init(inputs, use_cache=True))
      weights.append(weights_or_cache_marker)
      states.append(state_or_cache_marker)

    self.state = states
    self.weights = weights
    # pylint: enable=protected-access

  def _validate_forward_inputs(self, xs):
    xs = _make_tuple(xs)
    if len(xs) < self.n_in:
      raise ValueError(
          f'Number of inputs ({len(xs)}) to Cond.forward less than n_in '
          f'({self.n_in}).')

  def forward(self, xs):
    """Executes this layer as part of a forward pass through the model.

    Args:
      xs: Tensors of as required by the branches of this conditional.

    Returns:
      Tensors resulting from running the chosen branch.
    """
    # TODO(jaszczur): modify; it's a copy from SkippingSerial
    self._validate_forward_inputs(xs)
    layers_state = self.state
    # Get 3 rngs, one for each layer.
    rngs = _split_rngs(self.rng, 3)

    # Prepare the stack and do some safety checks as in the parent class.
    stack = _make_tuple(xs)
    weights = self.weights
    if len(weights) != 3:
      raise ValueError('number of weights ({}) not equal to 3'
                       .format(len(weights)))
    if len(layers_state) != 3:
      raise ValueError('length of state ({}) not equal to 3'
                       .format(len(layers_state)))

    def true_func(t):
      outputs, new_true_state = self._true.pure_fn(
          t[0][0], t[1][0], t[2][0], t[3][0])
      # t[2][1] is old_false_state which is not changing if true is executed.
      return outputs, (new_true_state, t[2][1])

    def false_func(t):
      if self._identity_false_fun:
        # Memory optimization: we don't need pure_fn call.
        return t[0][1], t[2]
      outputs, new_false_state = self._false.pure_fn(
          t[0][1], t[1][1], t[2][1], t[3][1])
      # t[2][1] is old_true_state, which is not changing if false is executed.
      return outputs, (t[2][0], new_false_state)

    cond_inputs = inputs_from_stack(xs, self._cond.n_in)
    cond_output, s = self._cond.pure_fn(cond_inputs, self.weights[0],
                                        self.state[0], rngs[0], use_cache=True)
    stack = outputs_onto_stack([], stack, self._cond.n_in)
    self._cond.state = s

    outputs, both_states = fastmath.cond(
        cond_output,
        true_func,
        false_func,
        [(stack, stack),
         (self.weights[1], self.weights[2]),
         (self.state[1], self.state[2]),
         (rngs[1], rngs[2])]
    )
    stack = outputs_onto_stack([], stack, self._cond.n_in)

    # We don't know which (`true` or `false`) branch was run, but both of them
    # are adding (n_out) and removing (n_in) the same number of elements of the
    # stack (this was checked in __init__). outputs_onto_stack just uses the
    # layer's n_in, so we can pass either `true` or `false` to it.
    # Note that `outputs` is the actual output of `true` or `false` branch,
    # whichever was run, and we add it to the stack in any case.
    stack = outputs_onto_stack(outputs, stack, self._true.n_in)
    self._true.state = both_states[0]
    self._false.state = both_states[1]
    return _make_singleitem_or_original(stack)


# pylint: disable=invalid-name
def Chunk(layer, chunk_size, pass_unchunkable=True):
  """Executes `layer` using batch chunks of size `chunk_size` to save memory."""
  if chunk_size < 1:
    return layer
  def reshape_to_chunks(x):
    chunk_batch = x.shape[0]
    size = chunk_size
    n_chunks = chunk_batch // size
    if chunk_batch % size != 0:
      if pass_unchunkable:
        n_chunks = 1
        size = chunk_batch
      else:
        raise ValueError(f'Chunk size {size} must divide batch '
                         f'size {chunk_batch}')
    return jnp.reshape(x, [n_chunks, size] + list(x.shape[1:]))
  reshape_to_chunks_layer = base.PureLayer(
      lambda xs: fastmath.nested_map(reshape_to_chunks, xs),
      n_in=layer.n_in, n_out=layer.n_in, name='ReshapeToChunks')
  def reshape_from_chunks(x):
    batch_size = x.shape[0] * x.shape[1]
    return jnp.reshape(x, [batch_size] + list(x.shape[2:]))
  reshape_from_chunks_layer = base.PureLayer(
      lambda xs: fastmath.nested_map(reshape_from_chunks, xs),
      n_in=layer.n_out, n_out=layer.n_out, name='ReshapeFromChunks')
  return Serial(
      reshape_to_chunks_layer,
      Scan(layer, axis=0, n_carry=0, remat=True),
      reshape_from_chunks_layer,
  )


def Branch(*layers, name='Branch'):
  """Combinator that applies a list of layers in parallel to copies of inputs.

  Each layer in the input list is applied to as many inputs from the stack
  as it needs, and their outputs are successively combined on stack.

  For example, suppose one has three layers:

    - F: 1 input, 1 output
    - G: 3 inputs, 1 output
    - H: 2 inputs, 2 outputs (h1, h2)

  Then Branch(F, G, H) will take 3 inputs and give 4 outputs:

    - inputs: a, b, c
    - outputs: F(a), G(a, b, c), h1, h2    where h1, h2 = H(a, b)

  As an important special case, a None argument to Branch acts as if it takes
  one argument, which it leaves unchanged. (It acts as a one-arg no-op.)

  Args:
    *layers: List of layers.
    name: Descriptive name for this layer.

  Returns:
    A branch layer built from the given sublayers.
  """
  if len(layers) == 1:
    return layers[0]
  parallel_layer = Parallel(*layers)
  indices = [list(range(layer.n_in)) for layer in parallel_layer.sublayers]
  return Serial(Select(_deep_flatten(indices)), parallel_layer,
                name=name, sublayers_to_print=layers)


def Residual(*layers, shortcut=None):
  """Wraps a series of layers with a residual connection.

  Args:
    *layers: One or more layers, to be applied in series.
    shortcut: If None (the usual case), the Residual layer computes the
        element-wise sum of the stack-top input with the output of the layer
        series. If specified, the `shortcut` layer applies to a copy of the
        inputs and (elementwise) adds its output to the output from the main
        layer series.

  Returns:
      A layer representing a residual connection paired with a layer series.
  """
  layers = _ensure_flat(layers)
  layer = layers[0] if len(layers) == 1 else Serial(layers)
  # TODO(jonni): Should we require layer.n_out = 1 and shortcut.n_out = 1?
  return Serial(
      Branch(shortcut, layer),
      Add(),  # pylint: disable=no-value-for-parameter
  )


def Select(indices, n_in=None, name=None):
  """Copies, reorders, or deletes stack elements according to `indices`.

  Args:
    indices: A list or tuple of 0-based indices to select elements relative to
        the top of the stack.
    n_in: Number of input elements to pop from the stack, and replace with
        those specified by `indices`. If not specified, its value will be
        calculated as `max(indices) + 1`.
    name: Descriptive name for this layer.

  Returns:
    Tensors, matching the number selected (`n_out = len(indices)`).
    Specifically:

      - n_out = 0: an empty tuple
      - n_out = 1: one tensor (NOT wrapped in a tuple)
      - n_out > 1: a tuple of tensors, with n_out items
  """
  if n_in is None:
    n_in = max(indices) + 1
  if name is None:
    name = f'Select{indices}'.replace(' ', '')

  def select(xs):  # pylint: disable=invalid-name
    if not isinstance(xs, (tuple, list)):
      xs = (xs,)
    selected = tuple(xs[i] for i in indices)
    return selected[0] if len(selected) == 1 else selected

  return base.PureLayer(select, n_in=n_in, n_out=len(indices), name=name)


def Drop():
  """Drops the top stack element."""
  return Fn('Drop', lambda x: (), n_out=0)


def Dup():
  """Duplicates (copies) the top element on the data stack."""
  return Fn('Dup', lambda x: (x, x), n_out=2)


def Swap():
  """Swaps the top two stack elements."""
  return Fn('Swap', lambda x0, x1: (x1, x0), n_out=2)


def SerialWithSideOutputs(layers, n_side_outputs=1):
  """Serial layer with side outputs.

  This layer makes it easier to manage the stack when layers have side outputs.

  In the simplest case of layers with n_in=1, n_out=2 and with
  n_side_outputs=1, this layer runs the following computation on x::

    side_outputs = []
    for i in range(len(layers)):
      x, side_output = layers[i](x)
      side_outputs.append(side_output)
    return [x] + side_outputs

  In the general case of layers with variable n_in and n_out and
  n_side_outputs being a list of N integers, it does the following::

    side_outputs = []
    for i in range(N):
      res = layer[i](cur_stack)  # remove n_in from stack
      cur_stack.append(res[:n_side_outputs[i]])  # put back some on stack
      side_outputs.extend(res[n_side_outputs:])
    return cur_stack + side_outputs

  Args:
    layers: a list of layers to execute
    n_side_outputs: an int or a list of ints, how many outputs of each layer
        to put aside

  Returns:
    A layer that performs the above computation.
  """
  if isinstance(n_side_outputs, int):
    n_side_outputs = [n_side_outputs] * len(layers)

  # Calculate the n_in for this layer.
  running_max = 0
  running_total = 0
  for layer, n_side_output in zip(layers, n_side_outputs):
    running_total += layer.n_in
    running_max = max(running_max, running_total)
    running_total -= layer.n_out - n_side_output
  n_in = running_max

  # Create the list of layers to run serially.
  cur_stack_size = n_in
  serial_layers = []
  for layer, n_side_output in zip(layers, n_side_outputs):
    serial_layers.append(layer)
    cur_stack_size += layer.n_out - layer.n_in
    # Indices to move n_side_outputs to the back of the stack.
    # Don't touch first n_out - n_side_outputs.
    move_back_indices = list(range(layer.n_out - n_side_output))
    # Then comes the rest of the stack that we're not moving.
    move_back_indices += [i + layer.n_out
                          for i in range(cur_stack_size - layer.n_out)]
    # Finally the indices we move.
    move_back_indices += [i + layer.n_out - n_side_output
                          for i in range(n_side_output)]
    # Swap them on stack.
    serial_layers.append(Select(move_back_indices))

  return Serial(serial_layers)


def FlattenList():
  """Flatten lists."""
  # TODO(jonni): Consider renaming layer to DeepFlatten.
  return Fn('FlattenList', lambda x: tuple(_deep_flatten(x)))


def Add():
  """Adds two tensors."""
  return Fn('Add', lambda x0, x1: x0 + x1)


def SubtractTop():
  """Subtracts the first tensor from the second."""
  return Fn('SubtractTop', lambda x0, x1: x1 - x0)


def Multiply():
  """Multiplies two tensors."""
  return Fn('Multiply', lambda x0, x1: x0 * x1)


def Gate():
  """Returns a gating layer on a (memory, gate, candidate) tuple.

  Final update is memory * gate + (1 - gate) * candidate

  This gating equation may also be referred to as Highway Network.
  Highway Networks: https://arxiv.org/abs/1505.00387
  """
  return Fn('Gate', lambda m, g, c: g * m + (1.0 - g) * c)


class Cache(base.Layer):
  """Applies a layer on the first run and returns the outputs on next calls."""

  def __init__(self, layer):
    super().__init__(n_in=layer.n_in, n_out=layer.n_out)
    self._sublayers = [layer]

  @property
  def sublayer(self):
    """Returns the unique sublayer managed by this layer."""
    return self._sublayers[0]

  @property
  def state(self):
    """Returns a tuple containing this layer's state; may be empty."""
    return self._state

  @state.setter
  def state(self, state):
    """Recursively sets state on this layer and all sublayers."""
    if isinstance(state, dict) and state == base.GET_STATE_FROM_CACHE:
      return
    self._state = state
    self.sublayer.state = state[1]

  def init_weights_and_state(self, input_signature):
    """Initializes weights and state for inputs with the given signature."""
    weights, layer_state = self.sublayer.init(input_signature, use_cache=True)
    self.state = ((), layer_state)
    self._weights = (weights,)

  def forward(self, inputs):
    """Executes this layer as part of a forward pass through the model.

    Args:
      inputs: Tensors required by the sublayer.

    Returns:
      Tensors resulting from running the sublayer the first time.
    """
    state, weights = self.state, self.weights[0]
    if state[0] is ():  # pylint: disable=literal-comparison
      res, layer_state = self.sublayer.pure_fn(
          inputs, weights, state[1], self.rng)
      self.state = (res, layer_state)
      return res
    else:
      return state[0]


class BatchLeadingAxes(base.Layer):
  """Applies a layer after flattening all but n_last_axes_to_keep to batch.

  This can be used to make layers accept an arbitrary number of leading
  axes (dimensions) as batch. For example, a Convolution layer may normally
  only operate on tensors of shape [B, W, H, C]. In this case, the layer

      BatchLeadingAxes(Convolution(), n_last_axes_to_keep=3)

  will operate on any tensor [..., W, H, C] and treat the leading axes as batch.
  """

  def __init__(self, layer, n_last_axes_to_keep=1):
    if layer.n_in != 1 or layer.n_out != 1:
      raise ValueError('BatchLeadingAxes currently only works for layers with '
                       f'n_in = n_out = 1, got {(layer.n_in, layer.n_out)}.')
    super().__init__(n_in=layer.n_in, n_out=layer.n_out)
    self._sublayers = [layer]
    self._n_last_axes_to_keep = n_last_axes_to_keep
    self._weights = (None,)
    self._state = (None,)

  @property
  def sublayer(self):
    """Returns the unique sublayer managed by this layer."""
    return self._sublayers[0]

  def forward(self, inputs):
    """Executes this layer as part of a forward pass through the model."""
    batched_axes_shape = list(inputs.shape[:-self._n_last_axes_to_keep])
    batched_shape = [-1] + list(inputs.shape[-self._n_last_axes_to_keep:])
    inputs = jnp.reshape(inputs, batched_shape)
    res, layer_state = self.sublayer.pure_fn(
        inputs, self.weights[0], self.state[0], self.rng)
    self.state = (layer_state,)
    return jnp.reshape(res, batched_axes_shape + list(res.shape[1:]))

  def init_weights_and_state(self, input_signature):
    """Initializes weights and state for inputs with the given signature."""
    batched_size = 1
    for d in input_signature.shape[:-self._n_last_axes_to_keep]:
      batched_size *= d
    batched_shape = [batched_size] + list(
        input_signature.shape[-self._n_last_axes_to_keep:])
    batched_signature = ShapeDtype(batched_shape, input_signature.dtype)
    weights, layer_state = self.sublayer.init(batched_signature, use_cache=True)
    self.state = (layer_state,)
    self.weights = (weights,)


# All module-private helper functions are below.
# pylint: disable=invalid-name


def _deep_flatten(items):
  """Returns a list of objects, flattening sublists/subtuples along the way.

  Example: _deep_flatten([1, (2, 3, (4, 5), [6, 7]), [[[8]]]]) would return
  the list [1, 2, 3, 4, 5, 6, 7, 8].

  Args:
    items: An iterable. If elements of this iterable are lists or tuples, they
        will be (recursively) flattened until non-list non-tuple objects are
        reached.

  Returns:
    A list of non-list, non-tuple objects.
  """
  def _flat_gen(xs):
    for x in xs:
      if isinstance(x, (list, tuple)):
        for y in _flat_gen(x):
          yield y
      else:
        yield x
  return list(_flat_gen(items))


def _ensure_sublayers(layers):
  """Ensures that elements in a layer list are layers.

  Args:
    layers: A tuple or list whose elements can each be a layer, tuple, or list,
        and so on recursively.

  Returns:
    An analogous collection of layers in which embedded layer lists are
    wrapped in Serial layer instances.
  """
  if not layers:  # None or an empty list can signal a no-op.
    return Serial(None)  # no-op, but still handles shapes and initialization
  elif isinstance(layers, (list, tuple)):
    sublayers_not_lists = []
    for layer in layers:
      sublayers_not_lists.append(
          Serial(layer) if isinstance(layer, (list, tuple)) else layer)
    return sublayers_not_lists
  else:
    raise TypeError(type(layers))


def _split_rngs(rng, n_copies):
  if rng is None:
    return (None,) * n_copies
  return fastmath.random.split(rng, n_copies)


def inputs_from_stack(stack, n):
  """Returns n inputs from stack."""
  stack = _make_tuple(stack)
  return _make_singleitem_or_original(stack[:n])


def outputs_onto_stack(outputs, stack, n):
  """"Returns the new stack after removing n items and pushing outputs there."""
  outputs = _make_tuple(outputs)
  stack = _make_tuple(stack)
  return _make_singleitem_or_original(outputs + stack[n:])


def _make_tuple(xs):
  """Returns a tuple from a list, a tuple, or a single element."""
  if isinstance(xs, (list, tuple)):
    return tuple(xs)
  else:
    return (xs,)


def _make_singleitem_or_original(xs):
  """Returns a single element if possible, or the original list/tuple if not."""
  if isinstance(xs, (list, tuple)) and len(xs) == 1:
    return xs[0]
  else:
    return xs


def _shape_without_axis(x, axis):
  return x.shape[:axis] + x.shape[axis + 1:]


def _ensure_flat(layers):
  """Ensures that layers is a single flat list of Layer instances."""
  if len(layers) == 1 and layers[0] is None:
    layers = ()
  else:
    layers = _deep_flatten(layers)
  for obj in layers:
    if not isinstance(obj, base.Layer):
      raise ValueError(
          f'Found nonlayer object ({obj}) in layers: {layers}')
  return layers<|MERGE_RESOLUTION|>--- conflicted
+++ resolved
@@ -151,11 +151,7 @@
   Then Parallel(F, G, H) will take 6 inputs and give 4 outputs:
 
     - inputs: a, b, c, d, e, f
-<<<<<<< HEAD
-    - outputs: F(a), G(b, c, d), h1, h2     where h1, h2 = H(a, b)
-=======
     - outputs: F(a), G(b, c, d), h1, h2     where h1, h2 = H(e, f)
->>>>>>> 7aa3e849
 
   As an important special case, a None argument to Parallel acts as if it takes
   one argument, which it leaves unchanged. (It acts as a one-arg no-op.) For
